import { type FormId, type FieldName } from '@conform-to/dom';
import { useEffect, useId, useState, useLayoutEffect } from 'react';
import {
<<<<<<< HEAD
	type FieldConstraint,
	type FieldElement,
	type FieldsetConstraint,
	type Submission,
	type KeysOf,
	type ResolveType,
	getFormData,
	getFormElement,
	getName,
	getPaths,
	isFieldElement,
	parse,
	updateList,
	validate,
	requestIntent,
	getValidationMessage,
	getErrors,
	getFormAction,
	getFormEncType,
	getFormMethod,
	getFormControls,
	focusFirstInvalidControl,
	isFocusableFormControl,
	parseIntent,
	VALIDATION_SKIPPED,
	VALIDATION_UNDEFINED,
} from '@conform-to/dom';
import {
	type FormEvent,
	type RefObject,
	useRef,
	useState,
	useEffect,
	useLayoutEffect,
	useMemo,
	useCallback,
} from 'react';

export type Primitive = null | undefined | string | number | boolean | Date;

export interface FieldConfig<Schema> extends FieldConstraint<Schema> {
	id?: string;
	name: string;
	defaultValue?: FieldValue<Schema>;
	initialError?: Record<string, string[]>;
	form?: string;
	descriptionId?: string;
	errorId?: string;

	/**
	 * The first error of the field
	 */
	error?: string;

	/**
	 * All of the field errors
	 */
	errors?: string[];
}

export type FieldValue<Schema> = Schema extends Primitive
	? string
	: Schema extends File
	? File
	: Schema extends Array<infer InnerType>
	? Array<FieldValue<InnerType>>
	: unknown extends Schema
	? any
	: Record<string, any> extends Schema
	? { [Key in KeysOf<Schema>]?: FieldValue<ResolveType<Schema, Key>> }
	: any;

type SubmissionResult = {
	intent: Submission['intent'];
	payload: Submission['payload'] | null;
	error: Submission['error'];
};

export interface FormConfig<
	Output extends Record<string, any>,
	Input extends Record<string, any> = Output,
> {
	/**
	 * If the form id is provided, Id for label,
	 * input and error elements will be derived.
	 */
	id?: string;

	/**
	 * A form ref object. Conform will fallback to its own ref object if it is not provided.
	 */
	ref?: RefObject<HTMLFormElement>;

	/**
	 * Define when conform should start validation.
	 * Support "onSubmit", "onInput", "onBlur".
	 *
	 * @default "onSubmit"
	 */
	shouldValidate?: 'onSubmit' | 'onBlur' | 'onInput';

	/**
	 * Define when conform should revalidate again.
	 * Support "onSubmit", "onInput", "onBlur".
	 *
	 * @default shouldValidate, or "onSubmit" if shouldValidate is not provided.
	 */
	shouldRevalidate?: 'onSubmit' | 'onBlur' | 'onInput';

	/**
	 * An object representing the initial value of the form.
	 */
	defaultValue?: FieldValue<Input>;

	/**
	 * An object describing the result of the last submission
	 */
	lastSubmission?: SubmissionResult | null;

	/**
	 * An object describing the constraint of each field
	 */
	constraint?: FieldsetConstraint<Input>;

	/**
	 * Enable native validation before hydation.
	 *
	 * Default to `false`.
	 */
	fallbackNative?: boolean;

	/**
	 * Accept form submission regardless of the form validity.
	 *
	 * Default to `false`.
	 */
	noValidate?: boolean;

	/**
	 * A function to be called when the form should be (re)validated.
	 */
	onValidate?: ({
		form,
		formData,
	}: {
		form: HTMLFormElement;
		formData: FormData;
	}) => Submission | Submission<Output>;

	/**
	 * The submit event handler of the form. It will be called
	 * only when the form is considered valid.
	 */
	onSubmit?: (
		event: FormEvent<HTMLFormElement>,
		context: {
			formData: FormData;
			submission: Submission;
			action: string;
			encType: ReturnType<typeof getFormEncType>;
			method: ReturnType<typeof getFormMethod>;
		},
	) => void;
}
=======
	type FormMetadata,
	type FieldMetadata,
	type Pretty,
	type FormOptions,
	createFormContext,
	useFormState,
	useFormContext,
	useSubjectRef,
	getFieldMetadata,
	getFormMetadata,
} from './context';
>>>>>>> f1c3d1c4

/**
 * useLayoutEffect is client-only.
 * This basically makes it a no-op on server
 */
export const useSafeLayoutEffect =
	typeof document === 'undefined' ? useEffect : useLayoutEffect;

export function useFormId<Schema extends Record<string, unknown>, FormError>(
	preferredId?: string,
): FormId<Schema, FormError> {
	const id = useId();

	return preferredId ?? id;
}

export function useNoValidate(defaultNoValidate = true): boolean {
	const [noValidate, setNoValidate] = useState(defaultNoValidate);

	useSafeLayoutEffect(() => {
		// This is necessary to fix an issue in strict mode with related to our proxy setup
		// It avoids the component from being rerendered without re-rendering the child
		// Which reset the proxy but failed to capture its usage within child component
		if (!noValidate) {
			setNoValidate(true);
		}
	}, [noValidate]);

	return noValidate;
}

export function useForm<
	Schema extends Record<string, any>,
	FormValue = Schema,
	FormError = string[],
>(
	options: Pretty<
		Omit<FormOptions<Schema, FormError, FormValue>, 'formId'> & {
			/**
			 * The form id. If not provided, a random id will be generated.
			 */
			id?: string;

			/**
			 * Enable constraint validation before the dom is hydated.
			 *
			 * Default to `true`.
			 */
			defaultNoValidate?: boolean;
		}
	>,
): [
	FormMetadata<Schema, FormError>,
	ReturnType<FormMetadata<Schema, FormError>['getFieldset']>,
] {
	const { id, ...formConfig } = options;
	const formId = useFormId<Schema, FormError>(id);
	const [context] = useState(() =>
		createFormContext({ ...formConfig, formId }),
	);

	useSafeLayoutEffect(() => {
		document.addEventListener('input', context.onInput);
		document.addEventListener('focusout', context.onBlur);
		document.addEventListener('reset', context.onReset);

		return () => {
			document.removeEventListener('input', context.onInput);
			document.removeEventListener('focusout', context.onBlur);
			document.removeEventListener('reset', context.onReset);
		};
	}, [context]);

	useSafeLayoutEffect(() => {
		context.onUpdate({ ...formConfig, formId });
	});

	const subjectRef = useSubjectRef();
	const state = useFormState(context, subjectRef);
	const noValidate = useNoValidate(options.defaultNoValidate);
	const form = getFormMetadata(formId, state, subjectRef, context, noValidate);

	return [form, form.getFieldset()];
}

export function useFormMetadata<
	Schema extends Record<string, any>,
	FormError = string[],
>(
	formId: FormId<Schema, FormError>,
	options: {
		defaultNoValidate?: boolean;
	} = {},
): FormMetadata<Schema, FormError> {
	const subjectRef = useSubjectRef();
	const context = useFormContext(formId);
	const state = useFormState(context, subjectRef);
	const noValidate = useNoValidate(options.defaultNoValidate);

	return getFormMetadata(
		context.formId,
		state,
		subjectRef,
		context,
		noValidate,
	);
}

export function useField<
	FieldSchema,
	FormSchema extends Record<string, unknown> = Record<string, unknown>,
	FormError = string[],
>(
	name: FieldName<FieldSchema, FormSchema, FormError>,
	options: {
		formId?: FormId<FormSchema, FormError>;
	} = {},
): [
	FieldMetadata<FieldSchema, FormSchema, FormError>,
	FormMetadata<FormSchema, FormError>,
] {
	const subjectRef = useSubjectRef();
	const context = useFormContext(options.formId);
	const state = useFormState(context, subjectRef);
	const field = getFieldMetadata<FieldSchema, FormSchema, FormError>(
		context.formId,
		state,
		subjectRef,
		name,
	);
	const form = getFormMetadata(
		context.formId,
		state,
		subjectRef,
		context,
		false,
	);

	return [field, form];
}<|MERGE_RESOLUTION|>--- conflicted
+++ resolved
@@ -1,172 +1,6 @@
 import { type FormId, type FieldName } from '@conform-to/dom';
 import { useEffect, useId, useState, useLayoutEffect } from 'react';
 import {
-<<<<<<< HEAD
-	type FieldConstraint,
-	type FieldElement,
-	type FieldsetConstraint,
-	type Submission,
-	type KeysOf,
-	type ResolveType,
-	getFormData,
-	getFormElement,
-	getName,
-	getPaths,
-	isFieldElement,
-	parse,
-	updateList,
-	validate,
-	requestIntent,
-	getValidationMessage,
-	getErrors,
-	getFormAction,
-	getFormEncType,
-	getFormMethod,
-	getFormControls,
-	focusFirstInvalidControl,
-	isFocusableFormControl,
-	parseIntent,
-	VALIDATION_SKIPPED,
-	VALIDATION_UNDEFINED,
-} from '@conform-to/dom';
-import {
-	type FormEvent,
-	type RefObject,
-	useRef,
-	useState,
-	useEffect,
-	useLayoutEffect,
-	useMemo,
-	useCallback,
-} from 'react';
-
-export type Primitive = null | undefined | string | number | boolean | Date;
-
-export interface FieldConfig<Schema> extends FieldConstraint<Schema> {
-	id?: string;
-	name: string;
-	defaultValue?: FieldValue<Schema>;
-	initialError?: Record<string, string[]>;
-	form?: string;
-	descriptionId?: string;
-	errorId?: string;
-
-	/**
-	 * The first error of the field
-	 */
-	error?: string;
-
-	/**
-	 * All of the field errors
-	 */
-	errors?: string[];
-}
-
-export type FieldValue<Schema> = Schema extends Primitive
-	? string
-	: Schema extends File
-	? File
-	: Schema extends Array<infer InnerType>
-	? Array<FieldValue<InnerType>>
-	: unknown extends Schema
-	? any
-	: Record<string, any> extends Schema
-	? { [Key in KeysOf<Schema>]?: FieldValue<ResolveType<Schema, Key>> }
-	: any;
-
-type SubmissionResult = {
-	intent: Submission['intent'];
-	payload: Submission['payload'] | null;
-	error: Submission['error'];
-};
-
-export interface FormConfig<
-	Output extends Record<string, any>,
-	Input extends Record<string, any> = Output,
-> {
-	/**
-	 * If the form id is provided, Id for label,
-	 * input and error elements will be derived.
-	 */
-	id?: string;
-
-	/**
-	 * A form ref object. Conform will fallback to its own ref object if it is not provided.
-	 */
-	ref?: RefObject<HTMLFormElement>;
-
-	/**
-	 * Define when conform should start validation.
-	 * Support "onSubmit", "onInput", "onBlur".
-	 *
-	 * @default "onSubmit"
-	 */
-	shouldValidate?: 'onSubmit' | 'onBlur' | 'onInput';
-
-	/**
-	 * Define when conform should revalidate again.
-	 * Support "onSubmit", "onInput", "onBlur".
-	 *
-	 * @default shouldValidate, or "onSubmit" if shouldValidate is not provided.
-	 */
-	shouldRevalidate?: 'onSubmit' | 'onBlur' | 'onInput';
-
-	/**
-	 * An object representing the initial value of the form.
-	 */
-	defaultValue?: FieldValue<Input>;
-
-	/**
-	 * An object describing the result of the last submission
-	 */
-	lastSubmission?: SubmissionResult | null;
-
-	/**
-	 * An object describing the constraint of each field
-	 */
-	constraint?: FieldsetConstraint<Input>;
-
-	/**
-	 * Enable native validation before hydation.
-	 *
-	 * Default to `false`.
-	 */
-	fallbackNative?: boolean;
-
-	/**
-	 * Accept form submission regardless of the form validity.
-	 *
-	 * Default to `false`.
-	 */
-	noValidate?: boolean;
-
-	/**
-	 * A function to be called when the form should be (re)validated.
-	 */
-	onValidate?: ({
-		form,
-		formData,
-	}: {
-		form: HTMLFormElement;
-		formData: FormData;
-	}) => Submission | Submission<Output>;
-
-	/**
-	 * The submit event handler of the form. It will be called
-	 * only when the form is considered valid.
-	 */
-	onSubmit?: (
-		event: FormEvent<HTMLFormElement>,
-		context: {
-			formData: FormData;
-			submission: Submission;
-			action: string;
-			encType: ReturnType<typeof getFormEncType>;
-			method: ReturnType<typeof getFormMethod>;
-		},
-	) => void;
-}
-=======
 	type FormMetadata,
 	type FieldMetadata,
 	type Pretty,
@@ -178,7 +12,6 @@
 	getFieldMetadata,
 	getFormMetadata,
 } from './context';
->>>>>>> f1c3d1c4
 
 /**
  * useLayoutEffect is client-only.
